\documentclass{article}

% if you need to pass options to natbib, use, e.g.:
%     \PassOptionsToPackage{numbers, compress}{natbib}
% before loading neurips_2025

% The authors should use one of these tracks.
% Before accepting by the NeurIPS conference, select one of the options below.
% 0. "default" for submission
 \usepackage{neurips_2025}
 
% the "default" option is equal to the "main" option, which is used for the Main Track with double-blind reviewing.
% 1. "main" option is used for the Main Track
%  \usepackage[main]{neurips_2025}
% 2. "position" option is used for the Position Paper Track
%  \usepackage[position]{neurips_2025}
% 3. "dandb" option is used for the Datasets & Benchmarks Track
 % \usepackage[dandb]{neurips_2025}
% 4. "creativeai" option is used for the Creative AI Track
%  \usepackage[creativeai]{neurips_2025}
% 5. "sglblindworkshop" option is used for the Workshop with single-blind reviewing
 % \usepackage[sglblindworkshop]{neurips_2025}
% 6. "dblblindworkshop" option is used for the Workshop with double-blind reviewing
%  \usepackage[dblblindworkshop]{neurips_2025}

% After being accepted, the authors should add "final" behind the track to compile a camera-ready version.
% 1. Main Track
 % \usepackage[main, final]{neurips_2025}
% 2. Position Paper Track
%  \usepackage[position, final]{neurips_2025}
% 3. Datasets & Benchmarks Track
 % \usepackage[dandb, final]{neurips_2025}
% 4. Creative AI Track
%  \usepackage[creativeai, final]{neurips_2025}
% 5. Workshop with single-blind reviewing
%  \usepackage[sglblindworkshop, final]{neurips_2025}
% 6. Workshop with double-blind reviewing
%  \usepackage[dblblindworkshop, final]{neurips_2025}
% Note. For the workshop paper template, both \title{} and \workshoptitle{} are required, with the former indicating the paper title shown in the title and the latter indicating the workshop title displayed in the footnote.
% For workshops (5., 6.), the authors should add the name of the workshop, "\workshoptitle" command is used to set the workshop title.
% \workshoptitle{WORKSHOP TITLE}

% "preprint" option is used for arXiv or other preprint submissions
 % \usepackage[preprint]{neurips_2025}

% to avoid loading the natbib package, add option nonatbib:
%    \usepackage[nonatbib]{neurips_2025}

\usepackage[utf8]{inputenc} % allow utf-8 input
\usepackage[T1]{fontenc}    % use 8-bit T1 fonts
\usepackage{hyperref}       % hyperlinks
\usepackage{url}            % simple URL typesetting
\usepackage{booktabs}       % professional-quality tables
\usepackage{amsfonts}       % blackboard math symbols
\usepackage{nicefrac}       % compact symbols for 1/2, etc.
\usepackage{microtype}      % microtypography
\usepackage{xcolor}         % colors
<<<<<<< HEAD
\usepackage{graphicx}
=======

\usepackage[pdftex]{graphicx}
\usepackage{subcaption}
\usepackage{wrapfig}

>>>>>>> 918fce33
% Note. For the workshop paper template, both \title{} and \workshoptitle{} are required, with the former indicating the paper title shown in the title and the latter indicating the workshop title displayed in the footnote. 
\title{Formatting Instructions For NeurIPS 2025}


% The \author macro works with any number of authors. There are two commands
% used to separate the names and addresses of multiple authors: \And and \AND.
%
% Using \And between authors leaves it to LaTeX to determine where to break the
% lines. Using \AND forces a line break at that point. So, if LaTeX puts 3 of 4
% authors names on the first line, and the last on the second line, try using
% \AND instead of \And before the third author name.


\author{%
  David S.~Hippocampus\thanks{Use footnote for providing further information
    about author (webpage, alternative address)---\emph{not} for acknowledging
    funding agencies.} \\
  Department of Computer Science\\
  Cranberry-Lemon University\\
  Pittsburgh, PA 15213 \\
  \texttt{hippo@cs.cranberry-lemon.edu} \\
  % examples of more authors
  % \And
  % Coauthor \\
  % Affiliation \\
  % Address \\
  % \texttt{email} \\
  % \AND
  % Coauthor \\
  % Affiliation \\
  % Address \\
  % \texttt{email} \\
  % \And
  % Coauthor \\
  % Affiliation \\
  % Address \\
  % \texttt{email} \\
  % \And
  % Coauthor \\
  % Affiliation \\
  % Address \\
  % \texttt{email} \\
}


\begin{document}

\maketitle

\input{sections/0-abstract}

\input{sections/1-introduction}

\input{sections/2-related_work}

\section{Methodology}
\input{sections/2D_Methodology}


\section{Results}
\input{sections/2D_Results}

\input{sections/5-conclusion}

\bibliographystyle{plain}
\bibliography{custom}

\input{sections/appendix}



\end{document}<|MERGE_RESOLUTION|>--- conflicted
+++ resolved
@@ -55,15 +55,12 @@
 \usepackage{nicefrac}       % compact symbols for 1/2, etc.
 \usepackage{microtype}      % microtypography
 \usepackage{xcolor}         % colors
-<<<<<<< HEAD
 \usepackage{graphicx}
-=======
 
 \usepackage[pdftex]{graphicx}
 \usepackage{subcaption}
 \usepackage{wrapfig}
 
->>>>>>> 918fce33
 % Note. For the workshop paper template, both \title{} and \workshoptitle{} are required, with the former indicating the paper title shown in the title and the latter indicating the workshop title displayed in the footnote. 
 \title{Formatting Instructions For NeurIPS 2025}
 
